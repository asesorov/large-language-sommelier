<<<<<<< HEAD
# Large Language Sommelier 🍷

Интеллектуальный сомелье на основе Large Language Models - ваш персональный эксперт по винам. Проект использует RAG (Retrieval-Augmented Generation) архитектуру для предоставления точных и контекстных рекомендаций по выбору вина.

## О проекте

### Описание
Система помогает подобрать идеальное вино, учитывая множество факторов:
- Сочетаемость с блюдами
- Предпочтения по вкусу
- Ценовой диапазон
- Повод для выбора вина
- Сезонность

### Техническая реализация

#### RAG-система
- Использование LangChain для построения RAG-пайплайна
- Векторная база данных для хранения информации о винах
- Промпт-инжиниринг для улучшения качества ответов
- Валидация ответов через дополнительный LLM-слой

#### Архитектура
```
RAG Pipeline
├── Retriever
│   ├── Векторное хранилище вин
│   └── Контекстный поиск
├── Generator
│   ├── LLM
│   └── Промпт-шаблоны
└── Validator
    └── Валидация рекомендаций
```

## Примеры работы системы

### Интерфейс Telegram бота

<примеры скриншотов диалогов с ботом>

### Примеры запросов и ответов

=======
# Large Language Sommelier

A wine recommendation system powered by large language models with RAG (Retrieval Augmented Generation) capabilities. The project includes both an API service and a Telegram bot for wine recommendations.

## Project Structure
```
repo/
├── src/
│   ├── api/
│   │   ├── main.py          # FastAPI application
│   │   └── services.py      # Recommendation service
│   ├── core/
│   │   ├── config.py        # Configuration settings
│   │   └── models.py        # Pydantic models
│   ├── retriever/
│   │   └── splitter.py      # Document processing
│   ├── utils/
│   │   └── loaders.py       # Model loading utilities
│   └── main.py              # Application entry point
├── validation/              # Validation framework
└── data/                    # Data directory
```

## Features
- Wine recommendation based on user queries
- Support for multiple LLM backends (Ollama, GigaChat)
- Retrieval-augmented generation for accurate recommendations
- Telegram bot interface
- Comprehensive validation framework

## Getting Started

### Prerequisites
- Python 3.8+
- FastAPI
- Langchain
- Ollama or GigaChat credentials

### Installation
```bash
# Clone the repository
git clone <repository-url>
cd large-language-sommelier

# Install dependencies
pip install -r requirements.txt

# Set up environment variables
cp .env.example .env
# Edit .env with your credentials
```

### Running the API

The API service can be started using [`src/main.py`](src/main.py):

```bash
python src/main.py
>>>>>>> b9f6f007
```
Запрос: "Посоветуйте вино к стейку средней прожарки"

<<<<<<< HEAD
Ответ: 
Рекомендую Каберне Совиньон (Cabernet Sauvignon):
- Регион: Бордо, Франция
- Год: 2018
- Особенности: Полнотелое, с танинами, нотами черной смородины
- Почему подходит: Танины отлично сочетаются с белками мяса,
  а насыщенный вкус дополняет вкус стейка
```

## Валидация RAG-системы

### Метрики качества
- Точность рекомендаций: 89%
- Релевантность контекста: 92%
- Удовлетворенность пользователей: 4.7/5

### Примеры валидации

```python
# Пример проверки точности рекомендаций
test_case = {
    "query": "Вино к морепродуктам",
    "expected": ["Chablis", "Sancerre", "Albariño"],
    "actual_response": response,
    "context_relevance": 0.95
}
```

## Установка и запуск

1. Клонируйте репозиторий:
```bash
git clone https://github.com/your-username/large-language-sommelier.git
cd large-language-sommelier
```

2. Установите зависимости:
```bash
poetry install
```

3. Запустите API:
```bash
python src/main.py
```

4. Запустите Telegram бота:
=======
The API will be available at `http://localhost:8000`

### API Endpoints

#### Wine Recommendation
```bash
curl -X POST "http://localhost:8000/recommend/" \
  -H "Content-Type: application/json" \
  -d '{
    "question": "Посоветуйте красное сухое вино",
    "model_choice": {
      "model_server": "ollama",
      "model_name": "gemma:2b-instruct-fp16"
    }
  }'
```

#### Python Example
```python
import requests

BASE_URL = "http://localhost:8000"
endpoint = f"{BASE_URL}/recommend/"
payload = {
    "question": "Какое вино подойдет к рыбе?",
    "model_choice": {
        "model_server": "ollama",
        "model_name": "gemma:2b-instruct-fp16"
    }
}

try:
    response = requests.post(
        endpoint,
        json=payload,
        headers={"Content-Type": "application/json"}
    )
    response.raise_for_status()
    result = response.json()
    print(result)
except requests.exceptions.RequestException as e:
    print(f"Error making request: {e}")
```

### Running the Telegram Bot

To start the Telegram bot [`app.py`](./app.py):

>>>>>>> b9f6f007
```bash
python app.py
```

<<<<<<< HEAD
## Структура проекта

```
large-language-sommelier/
├── src/
│   ├── main.py          # API сервер
│   ├── rag/             # RAG компоненты
│   └── validation/      # Валидация системы
├── notebooks/
│   ├── RAG.ipynb        # Разработка RAG системы
│   └── api_example.ipynb # Примеры использования API
├── app.py               # Telegram бот
├── tests/              # Тесты
└── README.md
```

## Команда проекта

### Разработчики
- Иван Иванов (@ivan) - RAG архитектура, API
- Петр Петров (@petr) - Telegram бот, тестирование
- Мария Сидорова (@maria) - Промпт-инжиниринг, валидация

### Научные консультанты
- Алексей Винов - Сомелье, эксперт по винам
- Елена Грейпс - Энолог
=======
The bot supports the following commands:
- `/start` - Initiates conversation with welcome message
- `/help` - Shows available bot capabilities

## Validation Framework

The project includes a comprehensive validation framework located in the `validation/` directory. It provides tools for:
- Automated testing of RAG system responses
- Collection of performance and quality metrics
- LLM-based evaluation of responses
- Integration with Langfuse for metrics tracking
- Web-based UI for running tests and viewing results

For detailed information about the validation framework, please refer to [`validation/README.md`](./validation/README.md).

## Configuration

The system can be configured through environment variables or the config file [config.py](src/core/config.py). Key configurations include:

```python
GIGACHAT_CREDENTIALS="your-credentials"
MODEL_SERVER="ollama"
MODEL_NAME="your-model"
OLLAMA_API_BASE="http://localhost:11434"
EMBEDDING_MODEL_NAME="intfloat/multilingual-e5-small"
```
>>>>>>> b9f6f007
<|MERGE_RESOLUTION|>--- conflicted
+++ resolved
@@ -1,48 +1,3 @@
-<<<<<<< HEAD
-# Large Language Sommelier 🍷
-
-Интеллектуальный сомелье на основе Large Language Models - ваш персональный эксперт по винам. Проект использует RAG (Retrieval-Augmented Generation) архитектуру для предоставления точных и контекстных рекомендаций по выбору вина.
-
-## О проекте
-
-### Описание
-Система помогает подобрать идеальное вино, учитывая множество факторов:
-- Сочетаемость с блюдами
-- Предпочтения по вкусу
-- Ценовой диапазон
-- Повод для выбора вина
-- Сезонность
-
-### Техническая реализация
-
-#### RAG-система
-- Использование LangChain для построения RAG-пайплайна
-- Векторная база данных для хранения информации о винах
-- Промпт-инжиниринг для улучшения качества ответов
-- Валидация ответов через дополнительный LLM-слой
-
-#### Архитектура
-```
-RAG Pipeline
-├── Retriever
-│   ├── Векторное хранилище вин
-│   └── Контекстный поиск
-├── Generator
-│   ├── LLM
-│   └── Промпт-шаблоны
-└── Validator
-    └── Валидация рекомендаций
-```
-
-## Примеры работы системы
-
-### Интерфейс Telegram бота
-
-<примеры скриншотов диалогов с ботом>
-
-### Примеры запросов и ответов
-
-=======
 # Large Language Sommelier
 
 A wine recommendation system powered by large language models with RAG (Retrieval Augmented Generation) capabilities. The project includes both an API service and a Telegram bot for wine recommendations.
@@ -101,59 +56,8 @@
 
 ```bash
 python src/main.py
->>>>>>> b9f6f007
-```
-Запрос: "Посоветуйте вино к стейку средней прожарки"
-
-<<<<<<< HEAD
-Ответ: 
-Рекомендую Каберне Совиньон (Cabernet Sauvignon):
-- Регион: Бордо, Франция
-- Год: 2018
-- Особенности: Полнотелое, с танинами, нотами черной смородины
-- Почему подходит: Танины отлично сочетаются с белками мяса,
-  а насыщенный вкус дополняет вкус стейка
 ```
 
-## Валидация RAG-системы
-
-### Метрики качества
-- Точность рекомендаций: 89%
-- Релевантность контекста: 92%
-- Удовлетворенность пользователей: 4.7/5
-
-### Примеры валидации
-
-```python
-# Пример проверки точности рекомендаций
-test_case = {
-    "query": "Вино к морепродуктам",
-    "expected": ["Chablis", "Sancerre", "Albariño"],
-    "actual_response": response,
-    "context_relevance": 0.95
-}
-```
-
-## Установка и запуск
-
-1. Клонируйте репозиторий:
-```bash
-git clone https://github.com/your-username/large-language-sommelier.git
-cd large-language-sommelier
-```
-
-2. Установите зависимости:
-```bash
-poetry install
-```
-
-3. Запустите API:
-```bash
-python src/main.py
-```
-
-4. Запустите Telegram бота:
-=======
 The API will be available at `http://localhost:8000`
 
 ### API Endpoints
@@ -202,39 +106,10 @@
 
 To start the Telegram bot [`app.py`](./app.py):
 
->>>>>>> b9f6f007
 ```bash
 python app.py
 ```
 
-<<<<<<< HEAD
-## Структура проекта
-
-```
-large-language-sommelier/
-├── src/
-│   ├── main.py          # API сервер
-│   ├── rag/             # RAG компоненты
-│   └── validation/      # Валидация системы
-├── notebooks/
-│   ├── RAG.ipynb        # Разработка RAG системы
-│   └── api_example.ipynb # Примеры использования API
-├── app.py               # Telegram бот
-├── tests/              # Тесты
-└── README.md
-```
-
-## Команда проекта
-
-### Разработчики
-- Иван Иванов (@ivan) - RAG архитектура, API
-- Петр Петров (@petr) - Telegram бот, тестирование
-- Мария Сидорова (@maria) - Промпт-инжиниринг, валидация
-
-### Научные консультанты
-- Алексей Винов - Сомелье, эксперт по винам
-- Елена Грейпс - Энолог
-=======
 The bot supports the following commands:
 - `/start` - Initiates conversation with welcome message
 - `/help` - Shows available bot capabilities
@@ -260,5 +135,4 @@
 MODEL_NAME="your-model"
 OLLAMA_API_BASE="http://localhost:11434"
 EMBEDDING_MODEL_NAME="intfloat/multilingual-e5-small"
-```
->>>>>>> b9f6f007
+```